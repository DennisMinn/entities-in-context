--- conflicted
+++ resolved
@@ -88,7 +88,14 @@
 
     def initialize_demonstrations(self, question_answer_items: List[QuestionAnswerItem]):
         demonstrations = ""
-<<<<<<< HEAD
+        if self.num_demonstrations != -1:
+            demonstration_indices = [random.randrange(len(question_answer_items))
+                                     for _ in range(self.num_demonstrations)]
+        elif self.demonstration_indices is not None:
+            demonstration_indices = self.demonstration_indices
+        else:
+            return None
+
         initialization_successful = False
         for _ in range(NUM_OF_DEMONSTRATIONS_TRIES):
             for _ in range(self.num_demonstrations):
@@ -102,19 +109,7 @@
                 break
         if not initialization_successful:
             raise Exception("Could not initialize the demonstrations within the specified token length")
-=======
-        if self.num_demonstrations != -1:
-            demonstration_indices = [random.randrange(len(question_answer_items))
-                                     for _ in range(self.num_demonstrations)]
-        elif self.demonstration_indices is not None:
-            demonstration_indices = self.demonstration_indices
-        else:
-            return None
 
-        for index in demonstration_indices:
-            question_answer_item = question_answer_items[index]
-            demonstrations = demonstrations + CONTEXT + question_answer_item.context + NEXT_LINE + QUESTION + question_answer_item.question + NEXT_LINE + ANSWER + question_answer_item.answer + NEXT_LINE
->>>>>>> 4c177a6a
         return demonstrations
 
     def initialize_replacement_entity(self):
